:github-tag: master
:github-repo: spring-cloud/spring-cloud-openfeign
:github-raw: http://raw.github.com/{github-repo}/{github-tag}
:github-code: http://github.com/{github-repo}/tree/{github-tag}
:all: {asterisk}{asterisk}
:nofooter:
:branch: master
= Spring Cloud OpenFeign

*{spring-cloud-version}*

include::intro.adoc[]


[[spring-cloud-feign]]
== Declarative REST Client: Feign

https://github.com/Netflix/feign[Feign] is a declarative web service client.  It makes writing web service clients easier.  To use Feign create an interface and annotate it.  It has pluggable annotation support including Feign annotations and JAX-RS annotations. Feign also supports pluggable encoders and decoders.  Spring Cloud adds support for Spring MVC annotations and for using the same `HttpMessageConverters` used by default in Spring Web.  Spring Cloud integrates Ribbon and Eureka to provide a load balanced http client when using Feign.

[[netflix-feign-starter]]
=== How to Include Feign

To include Feign in your project use the starter with group `org.springframework.cloud`
and artifact id `spring-cloud-starter-openfeign`. See the http://projects.spring.io/spring-cloud/[Spring Cloud Project page]
for details on setting up your build system with the current Spring Cloud Release Train.

Example spring boot app

[source,java,indent=0]
----
@SpringBootApplication
@EnableFeignClients
public class Application {

    public static void main(String[] args) {
        SpringApplication.run(Application.class, args);
    }

}
----

.StoreClient.java
[source,java,indent=0]
----
@FeignClient("stores")
public interface StoreClient {
    @RequestMapping(method = RequestMethod.GET, value = "/stores")
    List<Store> getStores();

    @RequestMapping(method = RequestMethod.POST, value = "/stores/{storeId}", consumes = "application/json")
    Store update(@PathVariable("storeId") Long storeId, Store store);
}
----

In the `@FeignClient` annotation the String value ("stores" above) is
an arbitrary client name, which is used to create a Ribbon load
balancer (see <<spring-cloud-ribbon,below for details of Ribbon
support>>). You can also specify a URL using the `url` attribute
(absolute value or just a hostname). The name of the bean in the
application context is the fully qualified name of the interface.
To specify your own alias value you can use the `qualifier` value
of the `@FeignClient` annotation.

The Ribbon client above will want to discover the physical addresses
for the "stores" service. If your application is a Eureka client then
it will resolve the service in the Eureka service registry. If you
don't want to use Eureka, you can simply configure a list of servers
in your external configuration (see
<<spring-cloud-ribbon-without-eureka,above for example>>).

[[spring-cloud-feign-overriding-defaults]]
=== Overriding Feign Defaults

A central concept in Spring Cloud's Feign support is that of the named client. Each feign client is part of an ensemble of components that work together to contact a remote server on demand, and the ensemble has a name that you give it as an application developer using the `@FeignClient` annotation. Spring Cloud creates a new ensemble as an
`ApplicationContext` on demand for each named client using `FeignClientsConfiguration`. This contains (amongst other things) an `feign.Decoder`, a `feign.Encoder`, and a `feign.Contract`.

Spring Cloud lets you take full control of the feign client by declaring additional configuration (on top of the `FeignClientsConfiguration`) using `@FeignClient`. Example:

[source,java,indent=0]
----
@FeignClient(name = "stores", configuration = FooConfiguration.class)
public interface StoreClient {
    //..
}
----

In this case the client is composed from the components already in `FeignClientsConfiguration` together with any in `FooConfiguration` (where the latter will override the former).

NOTE: `FooConfiguration` does not need to be annotated with `@Configuration`. However, if it is, then take care to exclude it from any `@ComponentScan` that would otherwise include this configuration as it will become the default source for `feign.Decoder`, `feign.Encoder`, `feign.Contract`, etc., when specified. This can be avoided by putting it in a separate, non-overlapping package from any `@ComponentScan` or `@SpringBootApplication`, or it can be explicitly excluded in `@ComponentScan`.

NOTE: The `serviceId` attribute is now deprecated in favor of the `name` attribute.

WARNING: Previously, using the `url` attribute, did not require the `name` attribute. Using `name` is now required.

Placeholders are supported in the `name` and `url` attributes.

[source,java,indent=0]
----
@FeignClient(name = "${feign.name}", url = "${feign.url}")
public interface StoreClient {
    //..
}
----

Spring Cloud Netflix provides the following beans by default for feign (`BeanType` beanName: `ClassName`):

* `Decoder` feignDecoder: `ResponseEntityDecoder` (which wraps a `SpringDecoder`)
* `Encoder` feignEncoder: `SpringEncoder`
* `Logger` feignLogger: `Slf4jLogger`
* `Contract` feignContract: `SpringMvcContract`
* `Feign.Builder` feignBuilder: `HystrixFeign.Builder`
* `Client` feignClient: if Ribbon is enabled it is a `LoadBalancerFeignClient`, otherwise the default feign client is used.

The OkHttpClient and ApacheHttpClient feign clients can be used by setting `feign.okhttp.enabled` or `feign.httpclient.enabled` to `true`, respectively, and having them on the classpath.
You can customize the HTTP client used by providing a bean of either `ClosableHttpClient` when using Apache or `OkHttpClient` when using OK HTTP.

Spring Cloud Netflix _does not_ provide the following beans by default for feign, but still looks up beans of these types from the application context to create the feign client:

* `Logger.Level`
* `Retryer`
* `ErrorDecoder`
* `Request.Options`
* `Collection<RequestInterceptor>`
* `SetterFactory`

Creating a bean of one of those type and placing it in a `@FeignClient` configuration (such as `FooConfiguration` above) allows you to override each one of the beans described.  Example:

[source,java,indent=0]
----
@Configuration
public class FooConfiguration {
    @Bean
    public Contract feignContract() {
        return new feign.Contract.Default();
    }

    @Bean
    public BasicAuthRequestInterceptor basicAuthRequestInterceptor() {
        return new BasicAuthRequestInterceptor("user", "password");
    }
}
----

This replaces the `SpringMvcContract` with `feign.Contract.Default` and adds a `RequestInterceptor` to the collection of `RequestInterceptor`.

`@FeignClient` also can be configured using configuration properties.

application.yml
[source,yaml]
----
feign:
  client:
    config:
      feignName:
        connectTimeout: 5000
        readTimeout: 5000
        loggerLevel: full
        errorDecoder: com.example.SimpleErrorDecoder
        retryer: com.example.SimpleRetryer
        requestInterceptors:
          - com.example.FooRequestInterceptor
          - com.example.BarRequestInterceptor
        decode404: false
        encoder: com.example.SimpleEncoder
        decoder: com.example.SimpleDecoder
        contract: com.example.SimpleContract
----

Default configurations can be specified in the `@EnableFeignClients` attribute `defaultConfiguration` in a similar manner as described above. The difference is that this configuration will apply to _all_ feign clients.

If you prefer using configuration properties to configured all `@FeignClient`, you can create configuration properties with `default` feign name.

application.yml
[source,yaml]
----
feign:
  client:
    config:
      default:
        connectTimeout: 5000
        readTimeout: 5000
        loggerLevel: basic
----

If we create both `@Configuration` bean and configuration properties, configuration properties will win.
It will override `@Configuration` values. But if you want to change the priority to `@Configuration`,
you can change `feign.client.default-to-properties` to `false`.

NOTE: If you need to use `ThreadLocal` bound variables in your `RequestInterceptor`s you will need to either set the
thread isolation strategy for Hystrix to `SEMAPHORE` or disable Hystrix in Feign.

application.yml
[source,yaml]
----
# To disable Hystrix in Feign
feign:
  hystrix:
    enabled: false

# To set thread isolation to SEMAPHORE
hystrix:
  command:
    default:
      execution:
        isolation:
          strategy: SEMAPHORE
----

=== Creating Feign Clients Manually

In some cases it might be necessary to customize your Feign Clients in a way that is not
possible using the methods above.  In this case you can create Clients using the
https://github.com/OpenFeign/feign/#basics[Feign Builder API]. Below is an example
which creates two Feign Clients with the same interface but configures each one with
a separate request interceptor.

[source,java,indent=0]
----
@Import(FeignClientsConfiguration.class)
class FooController {

	private FooClient fooClient;

	private FooClient adminClient;

    	@Autowired
	public FooController(Decoder decoder, Encoder encoder, Client client, Contract contract) {
		this.fooClient = Feign.builder().client(client)
				.encoder(encoder)
				.decoder(decoder)
				.contract(contract)
				.requestInterceptor(new BasicAuthRequestInterceptor("user", "user"))
				.target(FooClient.class, "http://PROD-SVC");

		this.adminClient = Feign.builder().client(client)
				.encoder(encoder)
				.decoder(decoder)
				.contract(contract)
				.requestInterceptor(new BasicAuthRequestInterceptor("admin", "admin"))
				.target(FooClient.class, "http://PROD-SVC");
    }
}
----

NOTE: In the above example `FeignClientsConfiguration.class` is the default configuration
provided by Spring Cloud Netflix.

NOTE: `PROD-SVC` is the name of the service the Clients will be making requests to.

NOTE: The Feign `Contract` object defines what annotations and values are valid on interfaces. The
autowired `Contract` bean provides supports for SpringMVC annotations, instead of
the default Feign native annotations.

[[spring-cloud-feign-hystrix]]
=== Feign Hystrix Support

If Hystrix is on the classpath and `feign.hystrix.enabled=true`, Feign will wrap all methods with a circuit breaker. Returning a `com.netflix.hystrix.HystrixCommand` is also available. This lets you use reactive patterns (with a call to `.toObservable()` or `.observe()` or asynchronous use (with a call to `.queue()`).

To disable Hystrix support on a per-client basis create a vanilla `Feign.Builder` with the "prototype" scope, e.g.:

[source,java,indent=0]
----
@Configuration
public class FooConfiguration {
    	@Bean
	@Scope("prototype")
	public Feign.Builder feignBuilder() {
		return Feign.builder();
	}
}
----

WARNING:  Prior to the Spring Cloud Dalston release, if Hystrix was on the classpath Feign would have wrapped
all methods in a circuit breaker by default.  This default behavior was changed in Spring Cloud Dalston in
favor for an opt-in approach.

[[spring-cloud-feign-hystrix-fallback]]
=== Feign Hystrix Fallbacks

Hystrix supports the notion of a fallback: a default code path that is executed when they circuit is open or there is an error. To enable fallbacks for a given `@FeignClient` set the `fallback` attribute to the class name that implements the fallback. You also need to declare your implementation as a Spring bean.

[source,java,indent=0]
----
@FeignClient(name = "hello", fallback = HystrixClientFallback.class)
protected interface HystrixClient {
    @RequestMapping(method = RequestMethod.GET, value = "/hello")
    Hello iFailSometimes();
}

static class HystrixClientFallback implements HystrixClient {
    @Override
    public Hello iFailSometimes() {
        return new Hello("fallback");
    }
}
----

If one needs access to the cause that made the fallback trigger, one can use the `fallbackFactory` attribute inside `@FeignClient`.

[source,java,indent=0]
----
@FeignClient(name = "hello", fallbackFactory = HystrixClientFallbackFactory.class)
protected interface HystrixClient {
	@RequestMapping(method = RequestMethod.GET, value = "/hello")
	Hello iFailSometimes();
}

@Component
static class HystrixClientFallbackFactory implements FallbackFactory<HystrixClient> {
	@Override
	public HystrixClient create(Throwable cause) {
		return new HystrixClient() {
			@Override
			public Hello iFailSometimes() {
				return new Hello("fallback; reason was: " + cause.getMessage());
			}
		};
	}
}
----

WARNING: There is a limitation with the implementation of fallbacks in Feign and how Hystrix fallbacks work. Fallbacks are currently not supported for methods that return `com.netflix.hystrix.HystrixCommand` and `rx.Observable`.

=== Feign and `@Primary`

When using Feign with Hystrix fallbacks, there are multiple beans in the `ApplicationContext` of the same type. This will cause `@Autowired` to not work because there isn't exactly one bean, or one marked as primary. To work around this, Spring Cloud Netflix marks all Feign instances as `@Primary`, so Spring Framework will know which bean to inject. In some cases, this may not be desirable. To turn off this behavior set the `primary` attribute of `@FeignClient` to false.

[source,java,indent=0]
----
@FeignClient(name = "hello", primary = false)
public interface HelloClient {
	// methods here
}
----

[[spring-cloud-feign-inheritance]]
=== Feign Inheritance Support

Feign supports boilerplate apis via single-inheritance interfaces.
This allows grouping common operations into convenient base interfaces.

.UserService.java
[source,java,indent=0]
----
public interface UserService {

    @RequestMapping(method = RequestMethod.GET, value ="/users/{id}")
    User getUser(@PathVariable("id") long id);
}
----

.UserResource.java
[source,java,indent=0]
----
@RestController
public class UserResource implements UserService {

}
----

.UserClient.java
[source,java,indent=0]
----
package project.user;

@FeignClient("users")
public interface UserClient extends UserService {

}
----

NOTE: It is generally not advisable to share an interface between a
server and a client. It introduces tight coupling, and also actually
doesn't work with Spring MVC in its current form (method parameter
mapping is not inherited).

=== Feign request/response compression

You may consider enabling the request or response GZIP compression for your
Feign requests. You can do this by enabling one of the properties:

[source,java]
----
feign.compression.request.enabled=true
feign.compression.response.enabled=true
----

Feign request compression gives you settings similar to what you may set for your web server:

[source,java]
----
feign.compression.request.enabled=true
feign.compression.request.mime-types=text/xml,application/xml,application/json
feign.compression.request.min-request-size=2048
----

These properties allow you to be selective about the compressed media types and minimum request threshold length.

=== Feign logging

A logger is created for each Feign client created. By default the name of the logger is the full class name of the interface used to create the Feign client. Feign logging only responds to the `DEBUG` level.

.application.yml

[source,yaml]
----
logging.level.project.user.UserClient: DEBUG
----

The `Logger.Level` object that you may configure per client, tells Feign how much to log. Choices are:

* `NONE`, No logging (*DEFAULT*).
* `BASIC`, Log only the request method and URL and the response status code and execution time.
* `HEADERS`, Log the basic information along with request and response headers.
* `FULL`, Log the headers, body, and metadata for both requests and responses.

For example, the following would set the `Logger.Level` to `FULL`:

[source,java,indent=0]
----
@Configuration
public class FooConfiguration {
    @Bean
    Logger.Level feignLoggerLevel() {
        return Logger.Level.FULL;
    }
}
<<<<<<< HEAD
----
        OtherClass.someMethod(myprop.get());
    }
}
stripped). The proxy uses Ribbon to locate an instance to forward to
via discovery, and all requests are executed in a
<<hystrix-fallbacks-for-routes, hystrix command>>, so
failures will show up in Hystrix metrics, and once the circuit is open
the proxy will not try to contact the service.

=== Feign `@QueryMap` support

The OpenFeign `@QueryMap` annotation provides support for POJOs to be used as
GET parameter maps. Unfortunately, the default OpenFeign QueryMap annotation is
incompatible with Spring because it lacks a `value` property.

Spring Cloud OpenFeign provides an equivalent `@SpringQueryMap` annotation, which
is used to annotate a POJO or Map parameter as a query parameter map.

For example, the `Params` class defines parameters `param1` and `param2`:

[source,java,indent=0]
----
// Params.java
public class Params {
    private String param1;
    private String param2;

    // [Getters and setters omitted for brevity]
}
----

The following feign client uses the `Params` class by using the `@SpringQueryMap` annotation:

[source,java,indent=0]
----
@FeignClient("demo")
public class DemoTemplate {

    @GetMapping(path = "/demo")
    String demoEndpoint(@SpringQueryMap Params params);
}
=======
>>>>>>> 5ddd771e
----<|MERGE_RESOLUTION|>--- conflicted
+++ resolved
@@ -425,16 +425,6 @@
         return Logger.Level.FULL;
     }
 }
-<<<<<<< HEAD
-----
-        OtherClass.someMethod(myprop.get());
-    }
-}
-stripped). The proxy uses Ribbon to locate an instance to forward to
-via discovery, and all requests are executed in a
-<<hystrix-fallbacks-for-routes, hystrix command>>, so
-failures will show up in Hystrix metrics, and once the circuit is open
-the proxy will not try to contact the service.
 
 === Feign `@QueryMap` support
 
@@ -468,6 +458,4 @@
     @GetMapping(path = "/demo")
     String demoEndpoint(@SpringQueryMap Params params);
 }
-=======
->>>>>>> 5ddd771e
 ----