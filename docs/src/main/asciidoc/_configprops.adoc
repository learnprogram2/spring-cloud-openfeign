--- conflicted
+++ resolved
@@ -2,7 +2,7 @@
 |Name | Default | Description
 
 |feign.client.config |  | 
-<<<<<<< HEAD
+|feign.client.decode-slash | `true` | Feign clients do not encode slash `/` characters by default. To change this behavior, set the `decodeSlash` to `false`.
 |feign.client.default-config | `default` | 
 |feign.client.default-to-properties | `true` | 
 |feign.compression.request.enabled | `false` | Enables the request sent by Feign to be compressed.
@@ -18,24 +18,6 @@
 |feign.httpclient.max-connections | `200` | 
 |feign.httpclient.max-connections-per-route | `50` | 
 |feign.httpclient.time-to-live | `900` | 
-=======
-|feign.client.decode-slash | true | Feign clients do not encode slash `/` characters by default. To change this behavior, set the `decodeSlash` to `false`.
-|feign.client.default-config | default | 
-|feign.client.default-to-properties | true | 
-|feign.compression.request.enabled | false | Enables the request sent by Feign to be compressed.
-|feign.compression.request.mime-types | [text/xml, application/xml, application/json] | The list of supported mime types.
-|feign.compression.request.min-request-size | 2048 | The minimum threshold content size.
-|feign.compression.response.enabled | false | Enables the response from Feign to be compressed.
-|feign.compression.response.useGzipDecoder | false | Enables the default gzip decoder to be used.
-|feign.httpclient.connection-timeout | 2000 | 
-|feign.httpclient.connection-timer-repeat | 3000 | 
-|feign.httpclient.disable-ssl-validation | false | 
-|feign.httpclient.enabled | true | Enables the use of the Apache HTTP Client by Feign.
-|feign.httpclient.follow-redirects | true | 
-|feign.httpclient.max-connections | 200 | 
-|feign.httpclient.max-connections-per-route | 50 | 
-|feign.httpclient.time-to-live | 900 | 
->>>>>>> 1a7917e2
 |feign.httpclient.time-to-live-unit |  | 
 |feign.hystrix.enabled | `false` | If true, an OpenFeign client will be wrapped with a Hystrix circuit breaker.
 |feign.okhttp.enabled | `false` | Enables the use of the OK HTTP Client by Feign.
