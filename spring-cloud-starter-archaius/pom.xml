--- conflicted
+++ resolved
@@ -25,38 +25,5 @@
 			<groupId>org.springframework.cloud</groupId>
 			<artifactId>spring-cloud-starter-netflix-archaius</artifactId>
 		</dependency>
-<<<<<<< HEAD
-		<dependency>
-			<groupId>org.springframework.cloud</groupId>
-			<artifactId>spring-cloud-netflix-core</artifactId>
-		</dependency>
-		<dependency>
-			<groupId>com.netflix.archaius</groupId>
-			<artifactId>archaius-core</artifactId>
-		</dependency>
-		<!-- archaius dependencies that are now runtime -->
-		<dependency>
-			<groupId>commons-configuration</groupId>
-			<artifactId>commons-configuration</artifactId>
-		</dependency>
-		<dependency>
-			<groupId>com.fasterxml.jackson.core</groupId>
-			<artifactId>jackson-annotations</artifactId>
-		</dependency>
-		<dependency>
-			<groupId>com.fasterxml.jackson.core</groupId>
-			<artifactId>jackson-core</artifactId>
-		</dependency>
-		<dependency>
-			<groupId>com.fasterxml.jackson.core</groupId>
-			<artifactId>jackson-databind</artifactId>
-		</dependency>
-		<dependency>
-			<groupId>com.google.guava</groupId>
-			<artifactId>guava</artifactId>
-		</dependency>
-		<!-- end archaius deps -->
-=======
->>>>>>> 112a3e27
 	</dependencies>
 </project>